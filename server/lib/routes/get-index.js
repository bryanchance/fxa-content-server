/* This Source Code Form is subject to the terms of the Mozilla Public
 * License, v. 2.0. If a copy of the MPL was not distributed with this
 * file, You can obtain one at http://mozilla.org/MPL/2.0/. */

<<<<<<< HEAD
=======
var crypto = require('crypto');

>>>>>>> fb56b9ca
module.exports = function (config) {
  var STATIC_RESOURCE_URL = config.get('static_resource_url');
  var CONTENT_TOKEN_KEY = config.get('content_token_key');

  var route = {};
  route.method = 'get';
  route.path = '/';

  route.process = function (req, res) {
    var timestampString = Date.now().toString();
    var timestampHex = new Buffer(timestampString).toString('hex');
    var contentTokenContent = timestampString + req.headers['user-agent'];
    var contentToken = timestampHex + crypto.createHmac('sha1', CONTENT_TOKEN_KEY).update(contentTokenContent).digest('hex');

    res.render('index', {
<<<<<<< HEAD
      flowBeginTime: Date.now(),
      // Note that staticResourceUrl is added to templates as a build step
=======
      contentToken: contentToken,
>>>>>>> fb56b9ca
      staticResourceUrl: STATIC_RESOURCE_URL
    });
  };

  return route;
};
<|MERGE_RESOLUTION|>--- conflicted
+++ resolved
@@ -2,11 +2,8 @@
  * License, v. 2.0. If a copy of the MPL was not distributed with this
  * file, You can obtain one at http://mozilla.org/MPL/2.0/. */
 
-<<<<<<< HEAD
-=======
 var crypto = require('crypto');
 
->>>>>>> fb56b9ca
 module.exports = function (config) {
   var STATIC_RESOURCE_URL = config.get('static_resource_url');
   var CONTENT_TOKEN_KEY = config.get('content_token_key');
@@ -22,12 +19,9 @@
     var contentToken = timestampHex + crypto.createHmac('sha1', CONTENT_TOKEN_KEY).update(contentTokenContent).digest('hex');
 
     res.render('index', {
-<<<<<<< HEAD
+      contentToken: contentToken,
       flowBeginTime: Date.now(),
       // Note that staticResourceUrl is added to templates as a build step
-=======
-      contentToken: contentToken,
->>>>>>> fb56b9ca
       staticResourceUrl: STATIC_RESOURCE_URL
     });
   };
