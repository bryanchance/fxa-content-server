--- conflicted
+++ resolved
@@ -681,8 +681,6 @@
           // TODO Handle errors
           throw err;
         });
-<<<<<<< HEAD
-=======
     }),
 
     /**
@@ -697,7 +695,6 @@
         .then((resp) => {
           return !! (resp && resp.ok);
         });
->>>>>>> 52837037
     })
   };
 
