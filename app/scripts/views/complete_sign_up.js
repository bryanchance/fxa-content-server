/* This Source Code Form is subject to the terms of the Mozilla Public
 * License, v. 2.0. If a copy of the MPL was not distributed with this
 * file, You can obtain one at http://mozilla.org/MPL/2.0/. */

/**
 * Complete sign up is used to complete the email verification for one
 * of three types of users:
 *
 * 1. New users that just signed up.
 * 2. Existing users that have signed in with an unverified account.
 * 3. Existing users that are signing into Sync and
 *    must re-confirm their account.
 *
 * The auth server endpoints that are called are the same in all cases.
 */

define(function (require, exports, module) {
  'use strict';

  const AuthErrors = require('lib/auth-errors');
  const BaseView = require('views/base');
  const Cocktail = require('cocktail');
  const CompleteSignUpTemplate = require('stache!templates/complete_sign_up');
  const ExperimentMixin = require('views/mixins/experiment-mixin');
  const MarketingEmailErrors = require('lib/marketing-email-errors');
  const p = require('lib/promise');
  const ResendMixin = require('views/mixins/resend-mixin')();
  const ResumeTokenMixin = require('views/mixins/resume-token-mixin');
  const t = BaseView.t;
  const UserAgentMixin = require('views/mixins/user-agent-mixin');
  const VerificationInfo = require('models/verification/sign-up');
  const VerificationReasonMixin = require('views/mixins/verification-reason-mixin');

  const CompleteSignUpView = BaseView.extend({
    template: CompleteSignUpTemplate,
    className: 'complete_sign_up',

    initialize (options = {}) {
      this._verificationInfo = new VerificationInfo(this.getSearchParams());
      const uid = this._verificationInfo.get('uid');

      const account = options.account || this.user.getAccountByUid(uid);
      // the account will not exist if verifying in a second browser, and the
      // default account will be returned. Add the uid to the account so
      // verification can still occur.
      if (account.isDefault()) {
        account.set('uid', uid);
      }

      this._account = account;

      // cache the email in case we need to attempt to resend the
      // verification link
      this._email = this._account.get('email');
    },

    getAccount () {
      return this._account;
    },

    beforeRender () {
      const verificationInfo = this._verificationInfo;
      if (! verificationInfo.isValid()) {
        // One or more parameters fails validation. Abort and show an
        // error message before doing any more checks.
        this.logError(AuthErrors.toError('DAMAGED_VERIFICATION_LINK'));
        return true;
      }

      const account = this.getAccount();
      // Loads the email from the resume token to smooth out the signin
      // flow if the user verifies in a 2nd Firefox.
      account.populateFromStringifiedResumeToken(this.getSearchParam('resume'));

      const code = verificationInfo.get('code');
      const options = {
        reminder: verificationInfo.get('reminder'),
<<<<<<< HEAD
        service: this.relier.get('service'),
        type: verificationInfo.get('type')
=======
        serverVerificationStatus: this.getSearchParam('server_verification') || null,
        service: this.relier.get('service')
>>>>>>> 52837037
      };

      return this.user.completeAccountSignUp(account, code, options)
        .fail((err) => this._logAndAbsorbMarketingClientErrors(err))
        .then(() => this._notifyBrokerAndComplete(account))
        .fail((err) => this._handleVerificationErrors(err));
    },

    context () {
      const verificationInfo = this._verificationInfo;
      return {
        canResend: this._canResend(),
        error: this.model.get('error'),
        // If the link is invalid, print a special error message.
        isLinkDamaged: ! verificationInfo.isValid(),
        isLinkExpired: verificationInfo.isExpired(),
        isLinkUsed: verificationInfo.isUsed()
      };
    },

    /**
     * Log and swallow any errors that are generated from attempting to
     * sign up the user to marketing email.
     *
     * @param {Error} err
     * @private
     */
    _logAndAbsorbMarketingClientErrors (err) {
      if (MarketingEmailErrors.created(err)) {
        // A basket error should not prevent the
        // sign up verification from completing, nor
        // should an error be displayed to the user.
        // Log the error and nothing else.
        this.logError(err);
      } else {
        throw err;
      }
    },

    /**
     * Notify the broker that signup is complete. If the broker does not halt,
     * navigate to the next screen.
     *
     * @param {Object} account
     * @returns {Promise}
     * @private
     */
    _notifyBrokerAndComplete (account) {
      this.logViewEvent('verification.success');
      this.notifier.trigger('verification.success');

      // Emitting an explicit signin event here
      // allows us to capture successes that might be
      // triggered from confirmation emails.
      if (this.isSignIn()) {
        this.logEvent('signin.success');
      }

      // Update the stored account data in case it was
      // updated by completeAccountSignUp.
      this.user.setAccount(account);
      return this.invokeBrokerMethod('afterCompleteSignUp', account)
        .then(() => this._navigateToNextScreen());
    },

    /**
     * Navigate to the next screen after verification has completed.
     *
     * @returns {Promise}
     * @private
     */
    _navigateToNextScreen () {
      const account = this.getAccount();
      const relier = this.relier;

      return p().then(() => {
        if (relier.isSync()) {
          return p.all([
            this._isEligibleToSendSms(account),
            this._isEligibleToConnectAnotherDevice(account)
          ]).spread((isEligibleToSendSms, isEligibleToConnectAnotherDevice) => {
            if (isEligibleToSendSms) {
              // Sync users that are part of the experiment group who verify
              // are sent to "connect another device". If the experiment proves
              // useful, all users will be sent there.
              this.navigate('sms', { account });
            } else if (isEligibleToConnectAnotherDevice) {
              // Sync users that are part of the experiment group who verify
              // are sent to "connect another device". If the experiment proves
              // useful, all users will be sent there.
              this.navigate('connect_another_device', { account });
            } else {
              this._navigateToVerifiedScreen();
            }
          });
        } else if (relier.isOAuth()) {
          // If an OAuth user makes it here, they are either not signed in
          // or are verifying in a different tab. Show the "Account
          // verified!" screen to the user, the correct tab will have
          // already transitioned back to the relier.
          this._navigateToVerifiedScreen();
        } else {
          return account.isSignedIn()
            .then((isSignedIn) => {
              if (isSignedIn) {
                this.navigate('settings', {
                  success: t('Account verified successfully')
                });
              } else {
                this._navigateToVerifiedScreen();
              }
            });
        }
      });
    },

    /**
     * Check if the user is eligible to connect another device
     *
     * @param {Object} verifiedAccount - account that was just verified.
     * @returns {Boolean}
     */
    _isEligibleToConnectAnotherDevice (verifiedAccount) {
      // Only show to users who are signing up, until we have better text for
      // users who are signing in.
      if (this.isSignIn()) {
        return false;
      }

      // If a user is already signed in to Sync which is different to the
      // user that just verified, show them the old "Account verified!" screen.
      return ! this._isAnotherUserSignedIn(verifiedAccount);
    },

    /**
     * Check if the user is eligible to send an _isEligibleToSendSms
     *
     * @param {Object} verifiedAccount - account that was just verified.
     * @returns {Promise} - resolves to `true` if user can send an SMS,
     *  `false` otw.
     * @private
     */
    _isEligibleToSendSms (verifiedAccount) {
      return p().then(() => {
        return ! this.isSignIn() &&
               // If already on a mobile device, doesn't make sense to send an SMS.
               ! this.getUserAgent().isAndroid() &&
               ! this.getUserAgent().isIos() &&
               this.isInExperimentGroup('sendSms', 'treatment') &&
               // If a user is already signed in to Sync which is different to the
               // user that just verified, show them the old "Account verified!" screen.
               ! this._isAnotherUserSignedIn(verifiedAccount) &&
               // The auth server can gate whether users can send an SMS based
               // on the user's country and whether the SMS provider account
               // has sufficient funds.
               verifiedAccount.smsStatus();
      });
    },

    /**
     * Check if an account that is not `account` is signed in.
     *
     * @param {Object} account account to check.
     * @returns {Boolean} `true` if another user is signed in, `false` otw.
     * @private
     */
    _isAnotherUserSignedIn (account) {
      const user = this.user;
      return (! user.getSignedInAccount().isDefault() &&
              ! user.isSignedInAccount(account));

    },

    /**
     * Navigate to the correct *_verified screen.
     *
     * @private
     */
    _navigateToVerifiedScreen () {
      if (this.isSignUp()) {
        this.navigate('signup_verified');
      } else {
        this.navigate('signin_verified');
      }
    },

    /**
     * Handle any verification errors.
     *
     * @param {Error} err
     * @private
     */
    _handleVerificationErrors (err) {
      const verificationInfo = this._verificationInfo;

      if (AuthErrors.is(err, 'UNKNOWN_ACCOUNT')) {
        verificationInfo.markExpired();
        err = AuthErrors.toError('UNKNOWN_ACCOUNT_VERIFICATION');
      } else if (
          AuthErrors.is(err, 'INVALID_VERIFICATION_CODE') ||
          AuthErrors.is(err, 'INVALID_PARAMETER')) {

        // When coming from sign-in confirmation verification, show a
        // verification link expired error instead of damaged verification link.
        // This error is generated because the link has already been used.
        if (this.isSignIn()) {
          // Disable resending verification, can only be triggered from new sign-in
          verificationInfo.markUsed();
          err = AuthErrors.toError('REUSED_SIGNIN_VERIFICATION_CODE');
        } else {
          // These server says the verification code or any parameter is
          // invalid. The entire link is damaged.
          verificationInfo.markDamaged();
          err = AuthErrors.toError('DAMAGED_VERIFICATION_LINK');
        }
      } else {
        // all other errors show the standard error box.
        this.model.set('error', err);
      }

      this.logError(err);
    },

    /**
     * Check whether the user can resend a signup verification email to allow
     * users to recover from expired verification links.
     *
     * @returns {Boolean}
     * @private
     */
    _canResend () {
      // _hasResendSessionToken only returns `true` if the user signed up in the
      // same browser in which they opened the verification link.
      return !! this._hasResendSessionToken() && this.isSignUp();
    },

    /**
     * Returns whether a sessionToken exists for the user's email.
     * The sessionToken is not cached during view initialization so that
     * we can capture sessionTokens from accounts created (in this browser)
     * since the view was loaded.
     *
     * @returns {Boolean}
     * @private
     */
    _hasResendSessionToken () {
      return !! this.user.getAccountByEmail(this._email).get('sessionToken');
    },

    /**
     * Resend a signup verification link to the user. Called when a
     * user follows an expired verification link and clicks "resend"
     *
     * @returns {Promise}
     */
    resend () {
      const account = this.user.getAccountByEmail(this._email);
      return account.retrySignUp(this.relier, {
        resume: this.getStringifiedResumeToken(account)
      })
      .fail((err) => {
        if (AuthErrors.is(err, 'INVALID_TOKEN')) {
          return this.navigate('signup', {
            error: err
          });
        }

        // unexpected error, rethrow for display.
        throw err;
      });
    }
  });

  Cocktail.mixin(
    CompleteSignUpView,
    ExperimentMixin,
    ResendMixin,
    ResumeTokenMixin,
    UserAgentMixin,
    VerificationReasonMixin
  );

  module.exports = CompleteSignUpView;
});<|MERGE_RESOLUTION|>--- conflicted
+++ resolved
@@ -75,13 +75,9 @@
       const code = verificationInfo.get('code');
       const options = {
         reminder: verificationInfo.get('reminder'),
-<<<<<<< HEAD
+        serverVerificationStatus: this.getSearchParam('server_verification') || null,
         service: this.relier.get('service'),
         type: verificationInfo.get('type')
-=======
-        serverVerificationStatus: this.getSearchParam('server_verification') || null,
-        service: this.relier.get('service')
->>>>>>> 52837037
       };
 
       return this.user.completeAccountSignUp(account, code, options)
